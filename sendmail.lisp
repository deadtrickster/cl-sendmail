--- conflicted
+++ resolved
@@ -107,89 +107,41 @@
 :ATTACHMENTS is a list of attachment specifiers suitable for MAKE-MIME-OBJECT.
 :OTHER-HEADERS is an alist containing (field-name data ...). If multiple data elements are given, they are concatenated with separator #\Comma.
 "
-  (let ((content-type (gensym "content-type")))
+  (let ((content-type (gensym "content-type"))
+	(common-args (gensym "m-o-s-stream-initargs")))
     `(let* ((,content-type ,type)
-<<<<<<< HEAD
-	    (,stream (make-instance (if (string-equal ,content-type "text")
-					'text-mail-output-stream
-					'mail-output-stream)
-				    :to ,to
-				    :cc ,cc
-				    :bcc ,bcc
-				    :subject ,subject
-				    :from ,from
-				    :reply-to ,reply-to
-				    :type ,content-type
-				    :subtype ,subtype
-				    ,@(if charset `(:charset ,charset))
-				    ;; If charset is not 7-bit-clean
-				    ;; we play it safe: To enforce
-				    ;; transformation to quoted-printable
-				    ;; encoding we misuse cl-mime:
-				    ;; it will do the work for these
-				    ;; parameters magically (7bit is
-				    ;; decoded by #'identity, and then
-				    ;; encoded as QP)
-				    :content-encoding :7bit
-				    :encoding (if ,charset
-						  :quoted-printable
-						  :7bit)
-				    :attachments ,attachments
-				    :other-headers ,other-headers)))
-=======
-	    (,stream 
-        (if (string-equal ,content-type "text")
-          (make-instance 
-            'text-mail-output-stream
-            :to ,to
-            :cc ,cc
-            :bcc ,bcc
-            :subject ,subject
-            :from ,from
-            :reply-to ,reply-to
-            :type ,content-type
-            :subtype ,subtype
-            :charset ,charset
-            ;; If charset is not 7-bit-clean
-            ;; we play it safe: To enforce
-            ;; transformation to quoted-printable
-            ;; encoding we misuse cl-mime:
-            ;; it will do the work for these
-            ;; parameters magically (7bit is
-            ;; decoded by #'identity, and then
-            ;; encoded as QP)
-            :content-encoding :7bit
-            :encoding (if ,charset
-                        :quoted-printable
-                        :7bit)
-            :attachments ,attachments
-            :other-headers ,other-headers)
-          (make-instance 
-            'mail-output-stream 
-            :to ,to
-            :cc ,cc
-            :bcc ,bcc
-            :subject ,subject
-            :from ,from
-            :reply-to ,reply-to
-            :type ,content-type
-            :subtype ,subtype
-            ;; If charset is not 7-bit-clean
-            ;; we play it safe: To enforce
-            ;; transformation to quoted-printable
-            ;; encoding we misuse cl-mime:
-            ;; it will do the work for these
-            ;; parameters magically (7bit is
-            ;; decoded by #'identity, and then
-            ;; encoded as QP)
-            :content-encoding :7bit
-            :encoding (if ,charset
-                        :quoted-printable
-                        :7bit)
-            :attachments ,attachments
-            :other-headers ,other-headers))))
->>>>>>> a87f7a09
+	    (,common-args (list :to ,to
+				:cc ,cc
+				:bcc ,bcc
+				:subject ,subject
+				:from ,from
+				:reply-to ,reply-to
+				:type ,content-type
+				:subtype ,subtype
+				;; If charset is not 7-bit-clean
+				;; we play it safe: To enforce
+				;; transformation to quoted-printable
+				;; encoding we misuse cl-mime:
+				;; it will do the work for these
+				;; parameters magically (7bit is
+				;; decoded by #'identity, and then
+				;; encoded as QP)
+				:content-encoding :7bit
+				:encoding ,(if charset
+					       :quoted-printable
+					     :7bit)
+				:attachments ,attachments
+				:other-headers ,other-headers))
+	    (,stream
+	     (if (string-equal ,content-type "text")
+		 (apply #'make-instance 
+			'text-mail-output-stream
+			,@(if charset `(:charset ,charset))
+			,common-args)
+	         (apply #'make-instance 
+			'mail-output-stream
+			,common-args))))
        (unwind-protect
-	    (progn
-	      ,@body)
+	   (progn
+	     ,@body)
 	 (close ,stream)))))
